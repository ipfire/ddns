--- conflicted
+++ resolved
@@ -34,13 +34,13 @@
 # username = user
 # password = pass
 
-<<<<<<< HEAD
+# [test.dynu.com]
+# provider = dynu.com
+# username = user
+# password = pass
+
 # [test.easydns.com]
 # provider = easydns.com
-=======
-# [test.dynu.com]
-# provider = dynu.com
->>>>>>> 3a8407fa
 # username = user
 # password = pass
 
