--- conflicted
+++ resolved
@@ -29,17 +29,15 @@
 # provider = dtdns.org
 # password = pass
 
-<<<<<<< HEAD
 # [test.dyndns.org]
 # provider = dnydns.org
 # username = user
 # password = pass
-=======
+
 # [test.freedns.afraid.org]
 # provider = freedns.afraid.org
 # token = token
 # proto = ipv4 OR ipv6
->>>>>>> 46687828
 
 # [test.no-ip.org]
 # provider = no-ip.com
