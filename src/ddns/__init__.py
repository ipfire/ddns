#!/usr/bin/python
###############################################################################
#                                                                             #
# ddns - A dynamic DNS client for IPFire                                      #
# Copyright (C) 2012 IPFire development team                                  #
#                                                                             #
# This program is free software: you can redistribute it and/or modify        #
# it under the terms of the GNU General Public License as published by        #
# the Free Software Foundation, either version 3 of the License, or           #
# (at your option) any later version.                                         #
#                                                                             #
# This program is distributed in the hope that it will be useful,             #
# but WITHOUT ANY WARRANTY; without even the implied warranty of              #
# MERCHANTABILITY or FITNESS FOR A PARTICULAR PURPOSE.  See the               #
# GNU General Public License for more details.                                #
#                                                                             #
# You should have received a copy of the GNU General Public License           #
# along with this program.  If not, see <http://www.gnu.org/licenses/>.       #
#                                                                             #
###############################################################################

import logging
import logging.handlers
import ConfigParser

from i18n import _

logger = logging.getLogger("ddns.core")
logger.propagate = 1

from .providers import *
from .system import DDNSSystem

# Setup the logger.
def setup_logging():
	rootlogger = logging.getLogger("ddns")
	rootlogger.setLevel(logging.INFO)

	# Setup a logger that logs to syslog.
	handler = logging.handlers.SysLogHandler(address="/dev/log",
		facility=logging.handlers.SysLogHandler.LOG_DAEMON
	)
	handler.setLevel(logging.INFO)
	rootlogger.addHandler(handler)

	handler = logging.StreamHandler()
	rootlogger.addHandler(handler)

setup_logging()

class DDNSCore(object):
	def __init__(self, debug=False):
		# In debug mode, enable debug logging.
		if debug:
			logger.setLevel(logging.DEBUG)
			logger.debug(_("Debugging mode enabled"))

		# Initialize the settings array.
		self.settings = {}

		# Dict with all providers, that are supported.
		self.providers = {}
		self.register_all_providers()

		# List of configuration entries.
		self.entries = []

		# Add the system class.
		self.system = DDNSSystem(self)

	def register_provider(self, provider):
		"""
			Registers a new provider.
		"""
		assert issubclass(provider, DDNSProvider)

		provider_handle = provider.INFO.get("handle")
		assert provider_handle

		assert not self.providers.has_key(provider_handle), \
			"Provider '%s' has already been registered" % provider_handle

		provider_name = provider.INFO.get("name")
		assert provider_name

		logger.debug("Registered new provider: %s (%s)" % (provider_name, provider_handle))
		self.providers[provider_handle] = provider

	def register_all_providers(self):
		"""
			Simply registers all providers.
		"""
		for provider in (
			DDNSProviderDHS,
			DDNSProviderDNSpark,
			DDNSProviderDtDNS,
			DDNSProviderDynDNS,
			DDNSProviderFreeDNSAfraidOrg,
			DDNSProviderNOIP,
			DDNSProviderLightningWireLabs,
			DDNSProviderSelfhost,
<<<<<<< HEAD
			DDNSProviderSPDNS,
=======
			DDNSProviderVariomedia,
>>>>>>> c8c7ca8f
		):
			self.register_provider(provider)

	def get_provider_names(self):
		"""
			Returns a list of names of all registered providers.
		"""
		return sorted(self.providers.keys())

	def load_configuration(self, filename):
		logger.debug(_("Loading configuration file %s") % filename)

		configs = ConfigParser.SafeConfigParser()
		configs.read([filename,])

		# First apply all global configuration settings.
		for k, v in configs.items("config"):
			self.settings[k] = v

		for entry in configs.sections():
			# Skip the special config section.
			if entry == "config":
				continue

			settings = {}
			for k, v in configs.items(entry):
				settings[k] = v
			settings["hostname"] = entry

			# Get the name of the provider.
			provider = settings.get("provider", None)
			if not provider:
				logger.warning("Entry '%s' lacks a provider setting. Skipping." % entry)
				continue

			# Try to find the provider with the wanted name.
			try:
				provider = self.providers[provider]
			except KeyError:
				logger.warning("Could not find provider '%s' for entry '%s'." % (provider, entry))
				continue

			# Create an instance of the provider object with settings from the
			# configuration file.
			entry = provider(self, **settings)

			# Add new entry to list (if not already exists).
			if not entry in self.entries:
				self.entries.append(entry)

	def updateone(self, hostname, **kwargs):
		for entry in self.entries:
			if not entry.hostname == hostname:
				continue

			return self._update(entry, **kwargs)

		raise DDNSHostNotFoundError(hostname)

	def updateall(self, **kwargs):
		"""
			Update all configured entries.
		"""
		# If there are no entries, there is nothing to do.
		if not self.entries:
			logger.debug(_("Found no entries in the configuration file. Exiting."))
			return

		for entry in self.entries:
			self._update(entry, **kwargs)

	def _update(self, entry, force=False):
		try:
			entry(force=force)

		except DDNSUpdateError, e:
			logger.error(_("Dynamic DNS update for %(hostname)s (%(provider)s) failed:") % \
				{ "hostname" : entry.hostname, "provider" : entry.name })
			logger.error("  %s" % e)

		except Exception, e:
			logger.error(_("Dynamic DNS update for %(hostname)s (%(provider)s) throwed an unhandled exception:") % \
				{ "hostname" : entry.hostname, "provider" : entry.name })
			logger.error("  %s" % e)

		else:
			logger.info(_("Dynamic DNS update for %(hostname)s (%(provider)s) successful") % \
				{ "hostname" : entry.hostname, "provider" : entry.name })<|MERGE_RESOLUTION|>--- conflicted
+++ resolved
@@ -99,11 +99,8 @@
 			DDNSProviderNOIP,
 			DDNSProviderLightningWireLabs,
 			DDNSProviderSelfhost,
-<<<<<<< HEAD
 			DDNSProviderSPDNS,
-=======
 			DDNSProviderVariomedia,
->>>>>>> c8c7ca8f
 		):
 			self.register_provider(provider)
 
