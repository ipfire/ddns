#!/usr/bin/python
###############################################################################
#                                                                             #
# ddns - A dynamic DNS client for IPFire                                      #
# Copyright (C) 2012 IPFire development team                                  #
#                                                                             #
# This program is free software: you can redistribute it and/or modify        #
# it under the terms of the GNU General Public License as published by        #
# the Free Software Foundation, either version 3 of the License, or           #
# (at your option) any later version.                                         #
#                                                                             #
# This program is distributed in the hope that it will be useful,             #
# but WITHOUT ANY WARRANTY; without even the implied warranty of              #
# MERCHANTABILITY or FITNESS FOR A PARTICULAR PURPOSE.  See the               #
# GNU General Public License for more details.                                #
#                                                                             #
# You should have received a copy of the GNU General Public License           #
# along with this program.  If not, see <http://www.gnu.org/licenses/>.       #
#                                                                             #
###############################################################################

import logging

from i18n import _

# Import all possible exception types.
from .errors import *

logger = logging.getLogger("ddns.providers")
logger.propagate = 1

class DDNSProvider(object):
	INFO = {
		# A short string that uniquely identifies
		# this provider.
		"handle"    : None,

		# The full name of the provider.
		"name"      : None,

		# A weburl to the homepage of the provider.
		# (Where to register a new account?)
		"website"   : None,

		# A list of supported protocols.
		"protocols" : ["ipv6", "ipv4"],
	}

	DEFAULT_SETTINGS = {}

	def __init__(self, core, **settings):
		self.core = core

		# Copy a set of default settings and
		# update them by those from the configuration file.
		self.settings = self.DEFAULT_SETTINGS.copy()
		self.settings.update(settings)

	def __repr__(self):
		return "<DDNS Provider %s (%s)>" % (self.name, self.handle)

	def __cmp__(self, other):
		return cmp(self.hostname, other.hostname)

	@property
	def name(self):
		"""
			Returns the name of the provider.
		"""
		return self.INFO.get("name")

	@property
	def website(self):
		"""
			Returns the website URL of the provider
			or None if that is not available.
		"""
		return self.INFO.get("website", None)

	@property
	def handle(self):
		"""
			Returns the handle of this provider.
		"""
		return self.INFO.get("handle")

	def get(self, key, default=None):
		"""
			Get a setting from the settings dictionary.
		"""
		return self.settings.get(key, default)

	@property
	def hostname(self):
		"""
			Fast access to the hostname.
		"""
		return self.get("hostname")

	@property
	def username(self):
		"""
			Fast access to the username.
		"""
		return self.get("username")

	@property
	def password(self):
		"""
			Fast access to the password.
		"""
		return self.get("password")

	@property
	def protocols(self):
		return self.INFO.get("protocols")

	@property
	def token(self):
		"""
			Fast access to the token.
		"""
		return self.get("token")

	def __call__(self, force=False):
		if force:
			logger.info(_("Updating %s forced") % self.hostname)

		# Check if we actually need to update this host.
		elif self.is_uptodate(self.protocols):
			logger.info(_("%s is already up to date") % self.hostname)
			return

		# Execute the update.
		self.update()

	def update(self):
		raise NotImplementedError

	def is_uptodate(self, protos):
		"""
			Returns True if this host is already up to date
			and does not need to change the IP address on the
			name server.
		"""
		for proto in protos:
			addresses = self.core.system.resolve(self.hostname, proto)

			current_address = self.get_address(proto)

			if not current_address in addresses:
				return False

		return True

	def send_request(self, *args, **kwargs):
		"""
			Proxy connection to the send request
			method.
		"""
		return self.core.system.send_request(*args, **kwargs)

	def get_address(self, proto):
		"""
			Proxy method to get the current IP address.
		"""
		return self.core.system.get_address(proto)


class DDNSProviderDHS(DDNSProvider):
	INFO = {
		"handle"    : "dhs.org",
		"name"      : "DHS International",
		"website"   : "http://dhs.org/",
		"protocols" : ["ipv4",]
	}

	# No information about the used update api provided on webpage,
	# grabed from source code of ez-ipudate.
	url = "http://members.dhs.org/nic/hosts"

	def update(self):
		data = {
			"domain"       : self.hostname,
			"ip"           : self.get_address("ipv4"),
			"hostcmd"      : "edit",
			"hostcmdstage" : "2",
			"type"         : "4",
		}

		# Send update to the server.
		response = self.send_request(self.url, username=self.username, password=self.password,
			data=data)

		# Handle success messages.
		if response.code == 200:
			return

		# Handle error codes.
		elif response.code == 401:
			raise DDNSAuthenticationError

		# If we got here, some other update error happened.
		raise DDNSUpdateError


class DDNSProviderDNSpark(DDNSProvider):
	INFO = {
		"handle"    : "dnspark.com",
		"name"      : "DNS Park",
		"website"   : "http://dnspark.com/",
		"protocols" : ["ipv4",]
	}

	# Informations to the used api can be found here:
	# https://dnspark.zendesk.com/entries/31229348-Dynamic-DNS-API-Documentation
	url = "https://control.dnspark.com/api/dynamic/update.php"

	def update(self):
		data = {
			"domain" : self.hostname,
			"ip"     : self.get_address("ipv4"),
		}

		# Send update to the server.
		response = self.send_request(self.url, username=self.username, password=self.password,
			data=data)

		# Get the full response message.
		output = response.read()

		# Handle success messages.
		if output.startswith("ok") or output.startswith("nochange"):
			return

		# Handle error codes.
		if output == "unauth":
			raise DDNSAuthenticationError
		elif output == "abuse":
			raise DDNSAbuseError
		elif output == "blocked":
			raise DDNSBlockedError
		elif output == "nofqdn":
			raise DDNSRequestError(_("No valid FQDN was given."))
		elif output == "nohost":
			raise DDNSRequestError(_("Invalid hostname specified."))
		elif output == "notdyn":
			raise DDNSRequestError(_("Hostname not marked as a dynamic host."))
		elif output == "invalid":
			raise DDNSRequestError(_("Invalid IP address has been sent."))

		# If we got here, some other update error happened.
		raise DDNSUpdateError


class DDNSProviderDtDNS(DDNSProvider):
	INFO = {
		"handle"    : "dtdns.com",
		"name"      : "DtDNS",
		"website"   : "http://dtdns.com/",
		"protocols" : ["ipv4",]
		}

	# Information about the format of the HTTPS request is to be found
	# http://www.dtdns.com/dtsite/updatespec
	url = "https://www.dtdns.com/api/autodns.cfm"

	def update(self):
		data = {
			"ip" : self.get_address("ipv4"),
			"id" : self.hostname,
			"pw" : self.password
		}

		# Send update to the server.
		response = self.send_request(self.url, data=data)

		# Get the full response message.
		output = response.read()

		# Remove all leading and trailing whitespace.
		output = output.strip()

		# Handle success messages.
		if "now points to" in output:
			return

		# Handle error codes.
		if output == "No hostname to update was supplied.":
			raise DDNSRequestError(_("No hostname specified."))

		elif output == "The hostname you supplied is not valid.":
			raise DDNSRequestError(_("Invalid hostname specified."))

		elif output == "The password you supplied is not valid.":
			raise DDNSAuthenticationError

		elif output == "Administration has disabled this account.":
			raise DDNSRequestError(_("Account has been disabled."))

		elif output == "Illegal character in IP.":
			raise DDNSRequestError(_("Invalid IP address has been sent."))

		elif output == "Too many failed requests.":
			raise DDNSRequestError(_("Too many failed requests."))

		# If we got here, some other update error happened.
		raise DDNSUpdateError


class DDNSProviderDynDNS(DDNSProvider):
	INFO = {
		"handle"    : "dyndns.org",
		"name"      : "Dyn",
		"website"   : "http://dyn.com/dns/",
		"protocols" : ["ipv4",]
	}

	# Information about the format of the request is to be found
	# http://http://dyn.com/support/developers/api/perform-update/
	# http://dyn.com/support/developers/api/return-codes/
	url = "https://members.dyndns.org/nic/update"

	def _prepare_request_data(self):
		data = {
			"hostname" : self.hostname,
			"myip"     : self.get_address("ipv4"),
		}

		return data

	def update(self):
		data = self._prepare_request_data()

		# Send update to the server.
		response = self.send_request(self.url, data=data,
			username=self.username, password=self.password)

		# Get the full response message.
		output = response.read()

		# Handle success messages.
		if output.startswith("good") or output.startswith("nochg"):
			return

		# Handle error codes.
		if output == "badauth":
			raise DDNSAuthenticationError
		elif output == "aduse":
			raise DDNSAbuseError
		elif output == "notfqdn":
			raise DDNSRequestError(_("No valid FQDN was given."))
		elif output == "nohost":
			raise DDNSRequestError(_("Specified host does not exist."))
		elif output == "911":
			raise DDNSInternalServerError
		elif output == "dnserr":
			raise DDNSInternalServerError(_("DNS error encountered."))

		# If we got here, some other update error happened.
		raise DDNSUpdateError


<<<<<<< HEAD
class DDNSProviderEasyDNS(DDNSProviderDynDNS):
	INFO = {
		"handle"    : "easydns.com",
		"name"      : "EasyDNS",
		"website"   : "http://www.easydns.com/",
		"protocols" : ["ipv4",]
	}

	# There is only some basic documentation provided by the vendor,
	# also searching the web gain very poor results.
	# http://mediawiki.easydns.com/index.php/Dynamic_DNS

	url = "http://api.cp.easydns.com/dyn/tomato.php"
=======
class DDNSProviderDynU(DDNSProviderDynDNS):
	INFO = {
		"handle"    : "dynu.com",
		"name"      : "Dynu",
		"website"   : "http://dynu.com/",
		"protocols" : ["ipv6", "ipv4",]
	}


	# Detailed information about the request and response codes
	# are available on the providers webpage.
	# http://dynu.com/Default.aspx?page=dnsapi

	url = "https://api.dynu.com/nic/update"

	def _prepare_request_data(self):
		data = {
			"hostname" : self.hostname,
			"myip"     : self.get_address("ipv4"),
			"myipv6"   : self.get_address("ipv6"),
		}
>>>>>>> 3a8407fa


class DDNSProviderFreeDNSAfraidOrg(DDNSProvider):
	INFO = {
		"handle"    : "freedns.afraid.org",
		"name"      : "freedns.afraid.org",
		"website"   : "http://freedns.afraid.org/",
		"protocols" : ["ipv6", "ipv4",]
		}

	# No information about the request or response could be found on the vendor
	# page. All used values have been collected by testing.
	url = "https://freedns.afraid.org/dynamic/update.php"

	@property
	def proto(self):
		return self.get("proto")

	def update(self):
		address = self.get_address(self.proto)

		data = {
			"address" : address,
		}

		# Add auth token to the update url.
		url = "%s?%s" % (self.url, self.token)

		# Send update to the server.
		response = self.send_request(url, data=data)

		if output.startswith("Updated") or "has not changed" in output:
			return

		# Handle error codes.
		if output == "ERROR: Unable to locate this record":
			raise DDNSAuthenticationError
		elif "is an invalid IP address" in output:
			raise DDNSRequestError(_("Invalid IP address has been sent."))


class DDNSProviderLightningWireLabs(DDNSProvider):
	INFO = {
		"handle"    : "dns.lightningwirelabs.com",
		"name"      : "Lightning Wire Labs",
		"website"   : "http://dns.lightningwirelabs.com/",
		"protocols" : ["ipv6", "ipv4",]
	}

	# Information about the format of the HTTPS request is to be found
	# https://dns.lightningwirelabs.com/knowledge-base/api/ddns
	url = "https://dns.lightningwirelabs.com/update"

	def update(self):
		data =  {
			"hostname" : self.hostname,
		}

		# Check if we update an IPv6 address.
		address6 = self.get_address("ipv6")
		if address6:
			data["address6"] = address6

		# Check if we update an IPv4 address.
		address4 = self.get_address("ipv4")
		if address4:
			data["address4"] = address4

		# Raise an error if none address is given.
		if not data.has_key("address6") and not data.has_key("address4"):
			raise DDNSConfigurationError

		# Check if a token has been set.
		if self.token:
			data["token"] = self.token

		# Check for username and password.
		elif self.username and self.password:
			data.update({
				"username" : self.username,
				"password" : self.password,
			})

		# Raise an error if no auth details are given.
		else:
			raise DDNSConfigurationError

		# Send update to the server.
		response = self.send_request(self.url, data=data)

		# Handle success messages.
		if response.code == 200:
			return

		# Handle error codes.
		if response.code == 403:
			raise DDNSAuthenticationError
		elif response.code == 400:
			raise DDNSRequestError

		# If we got here, some other update error happened.
		raise DDNSUpdateError


class DDNSProviderNOIP(DDNSProviderDynDNS):
	INFO = {
		"handle"    : "no-ip.com",
		"name"      : "No-IP",
		"website"   : "http://www.no-ip.com/",
		"protocols" : ["ipv4",]
	}

	# Information about the format of the HTTP request is to be found
	# here: http://www.no-ip.com/integrate/request and
	# here: http://www.no-ip.com/integrate/response

	url = "http://dynupdate.no-ip.com/nic/update"

	def _prepare_request_data(self):
		data = {
			"hostname" : self.hostname,
			"address"  : self.get_address("ipv4"),
		}

		return data


class DDNSProviderOVH(DDNSProviderDynDNS):
	INFO = {
		"handle"    : "ovh.com",
		"name"      : "OVH",
		"website"   : "http://www.ovh.com/",
		"protocols" : ["ipv4",]
	}

	# OVH only provides very limited information about how to
	# update a DynDNS host. They only provide the update url
	# on the their german subpage.
	#
	# http://hilfe.ovh.de/DomainDynHost

	url = "https://www.ovh.com/nic/update"

	def _prepare_request_data(self):
		data = {
			"hostname" : self.hostname,
			"myip"     : self.get_address("ipv4"),
			"system"   : "dyndns",
		}


class DDNSProviderRegfish(DDNSProvider):
	INFO = {
		"handle"    : "regfish.com",
		"name"      : "Regfish GmbH",
		"website"   : "http://www.regfish.com/",
		"protocols" : ["ipv6", "ipv4",]
	}

	# A full documentation to the providers api can be found here
	# but is only available in german.
	# https://www.regfish.de/domains/dyndns/dokumentation

	url = "https://dyndns.regfish.de/"

	def update(self):
		data = {
			"fqdn" : self.hostname,
		}

		# Check if we update an IPv6 address.
		address6 = self.get_address("ipv6")
		if address6:
			data["ipv6"] = address6

		# Check if we update an IPv4 address.
		address4 = self.get_address("ipv4")
		if address4:
			data["ipv4"] = address4

		# Raise an error if none address is given.
		if not data.has_key("ipv6") and not data.has_key("ipv4"):
			raise DDNSConfigurationError

		# Check if a token has been set.
		if self.token:
			data["token"] = self.token

		# Raise an error if no token and no useranem and password
		# are given.
		elif not self.username and not self.password:
			raise DDNSConfigurationError(_("No Auth details specified."))

		# HTTP Basic Auth is only allowed if no token is used.
		if self.token:
			# Send update to the server.
			response = self.send_request(self.url, data=data)
		else:
			# Send update to the server.
			response = self.send_request(self.url, username=self.username, password=self.password,
				data=data)

		# Get the full response message.
		output = response.read()

		# Handle success messages.
		if "100" in output or "101" in output:
			return

		# Handle error codes.
		if "401" or "402" in output:
			raise DDNSAuthenticationError
		elif "408" in output:
			raise DDNSRequestError(_("Invalid IPv4 address has been sent."))
		elif "409" in output:
			raise DDNSRequestError(_("Invalid IPv6 address has been sent."))
		elif "412" in output:
			raise DDNSRequestError(_("No valid FQDN was given."))
		elif "414" in output:
			raise DDNSInternalServerError

		# If we got here, some other update error happened.
		raise DDNSUpdateError


class DDNSProviderSelfhost(DDNSProvider):
	INFO = {
		"handle"    : "selfhost.de",
		"name"      : "Selfhost.de",
		"website"   : "http://www.selfhost.de/",
		"protocols" : ["ipv4",],
	}

	url = "https://carol.selfhost.de/update"

	def update(self):
		data = {
			"username" : self.username,
			"password" : self.password,
			"textmodi" : "1",
		}

		response = self.send_request(self.url, data=data)

		match = re.search("status=20(0|4)", response.read())
		if not match:
			raise DDNSUpdateError


class DDNSProviderSPDNS(DDNSProviderDynDNS):
	INFO = {
		"handle"    : "spdns.org",
		"name"      : "SPDNS",
		"website"   : "http://spdns.org/",
		"protocols" : ["ipv4",]
	}

	# Detailed information about request and response codes are provided
	# by the vendor. They are using almost the same mechanism and status
	# codes as dyndns.org so we can inherit all those stuff.
	#
	# http://wiki.securepoint.de/index.php/SPDNS_FAQ
	# http://wiki.securepoint.de/index.php/SPDNS_Update-Tokens

	url = "https://update.spdns.de/nic/update"


class DDNSProviderVariomedia(DDNSProviderDynDNS):
	INFO = {
		"handle"   : "variomedia.de",
		"name"     : "Variomedia",
		"website"  : "http://www.variomedia.de/",
		"protocols" : ["ipv6", "ipv4",]
	}

	# Detailed information about the request can be found here
	# https://dyndns.variomedia.de/

	url = "https://dyndns.variomedia.de/nic/update"

	@property
	def proto(self):
		return self.get("proto")

	def _prepare_request_data(self):
		data = {
			"hostname" : self.hostname,
			"myip"     : self.get_address(self.proto)
		}<|MERGE_RESOLUTION|>--- conflicted
+++ resolved
@@ -361,21 +361,6 @@
 		raise DDNSUpdateError
 
 
-<<<<<<< HEAD
-class DDNSProviderEasyDNS(DDNSProviderDynDNS):
-	INFO = {
-		"handle"    : "easydns.com",
-		"name"      : "EasyDNS",
-		"website"   : "http://www.easydns.com/",
-		"protocols" : ["ipv4",]
-	}
-
-	# There is only some basic documentation provided by the vendor,
-	# also searching the web gain very poor results.
-	# http://mediawiki.easydns.com/index.php/Dynamic_DNS
-
-	url = "http://api.cp.easydns.com/dyn/tomato.php"
-=======
 class DDNSProviderDynU(DDNSProviderDynDNS):
 	INFO = {
 		"handle"    : "dynu.com",
@@ -397,7 +382,21 @@
 			"myip"     : self.get_address("ipv4"),
 			"myipv6"   : self.get_address("ipv6"),
 		}
->>>>>>> 3a8407fa
+
+
+class DDNSProviderEasyDNS(DDNSProviderDynDNS):
+	INFO = {
+		"handle"    : "easydns.com",
+		"name"      : "EasyDNS",
+		"website"   : "http://www.easydns.com/",
+		"protocols" : ["ipv4",]
+	}
+
+	# There is only some basic documentation provided by the vendor,
+	# also searching the web gain very poor results.
+	# http://mediawiki.easydns.com/index.php/Dynamic_DNS
+
+	url = "http://api.cp.easydns.com/dyn/tomato.php"
 
 
 class DDNSProviderFreeDNSAfraidOrg(DDNSProvider):
