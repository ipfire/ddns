#!/usr/bin/python
###############################################################################
#                                                                             #
# ddns - A dynamic DNS client for IPFire                                      #
# Copyright (C) 2012 IPFire development team                                  #
#                                                                             #
# This program is free software: you can redistribute it and/or modify        #
# it under the terms of the GNU General Public License as published by        #
# the Free Software Foundation, either version 3 of the License, or           #
# (at your option) any later version.                                         #
#                                                                             #
# This program is distributed in the hope that it will be useful,             #
# but WITHOUT ANY WARRANTY; without even the implied warranty of              #
# MERCHANTABILITY or FITNESS FOR A PARTICULAR PURPOSE.  See the               #
# GNU General Public License for more details.                                #
#                                                                             #
# You should have received a copy of the GNU General Public License           #
# along with this program.  If not, see <http://www.gnu.org/licenses/>.       #
#                                                                             #
###############################################################################

import logging
import urllib2
import xml.dom.minidom

from i18n import _

# Import all possible exception types.
from .errors import *

logger = logging.getLogger("ddns.providers")
logger.propagate = 1

class DDNSProvider(object):
	INFO = {
		# A short string that uniquely identifies
		# this provider.
		"handle"    : None,

		# The full name of the provider.
		"name"      : None,

		# A weburl to the homepage of the provider.
		# (Where to register a new account?)
		"website"   : None,

		# A list of supported protocols.
		"protocols" : ["ipv6", "ipv4"],
	}

	DEFAULT_SETTINGS = {}

	def __init__(self, core, **settings):
		self.core = core

		# Copy a set of default settings and
		# update them by those from the configuration file.
		self.settings = self.DEFAULT_SETTINGS.copy()
		self.settings.update(settings)

	def __repr__(self):
		return "<DDNS Provider %s (%s)>" % (self.name, self.handle)

	def __cmp__(self, other):
		return cmp(self.hostname, other.hostname)

	@property
	def name(self):
		"""
			Returns the name of the provider.
		"""
		return self.INFO.get("name")

	@property
	def website(self):
		"""
			Returns the website URL of the provider
			or None if that is not available.
		"""
		return self.INFO.get("website", None)

	@property
	def handle(self):
		"""
			Returns the handle of this provider.
		"""
		return self.INFO.get("handle")

	def get(self, key, default=None):
		"""
			Get a setting from the settings dictionary.
		"""
		return self.settings.get(key, default)

	@property
	def hostname(self):
		"""
			Fast access to the hostname.
		"""
		return self.get("hostname")

	@property
	def username(self):
		"""
			Fast access to the username.
		"""
		return self.get("username")

	@property
	def password(self):
		"""
			Fast access to the password.
		"""
		return self.get("password")

	@property
	def protocols(self):
		return self.INFO.get("protocols")

	@property
	def token(self):
		"""
			Fast access to the token.
		"""
		return self.get("token")

	def __call__(self, force=False):
		if force:
			logger.info(_("Updating %s forced") % self.hostname)

		# Check if we actually need to update this host.
		elif self.is_uptodate(self.protocols):
			logger.info(_("%s is already up to date") % self.hostname)
			return

		# Execute the update.
		self.update()

	def update(self):
		raise NotImplementedError

	def is_uptodate(self, protos):
		"""
			Returns True if this host is already up to date
			and does not need to change the IP address on the
			name server.
		"""
		for proto in protos:
			addresses = self.core.system.resolve(self.hostname, proto)

			current_address = self.get_address(proto)

			if not current_address in addresses:
				return False

		return True

	def send_request(self, *args, **kwargs):
		"""
			Proxy connection to the send request
			method.
		"""
		return self.core.system.send_request(*args, **kwargs)

	def get_address(self, proto):
		"""
			Proxy method to get the current IP address.
		"""
		return self.core.system.get_address(proto)


class DDNSProviderAllInkl(DDNSProvider):
	INFO = {
		"handle"    : "all-inkl.com",
		"name"      : "All-inkl.com",
		"website"   : "http://all-inkl.com/",
		"protocols" : ["ipv4",]
	}

	# There are only information provided by the vendor how to
	# perform an update on a FRITZ Box. Grab requried informations
	# from the net.
	# http://all-inkl.goetze.it/v01/ddns-mit-einfachen-mitteln/

	url = "http://dyndns.kasserver.com"

	def update(self):

		# There is no additional data required so we directly can
		# send our request.
		try:
			# Send request to the server.
			response = self.send_request(self.url, username=self.username, password=self.password)

			# Handle 401 HTTP Header (Authentication Error)
		except urllib2.HTTPError, e:
			if e.code == 401:
				raise DDNSAuthenticationError

			raise

		# Get the full response message.
		output = response.read()

		# Handle success messages.
		if output.startswith("good") or output.startswith("nochg"):
			return

		# If we got here, some other update error happened.
		raise DDNSUpdateError


class DDNSProviderDHS(DDNSProvider):
	INFO = {
		"handle"    : "dhs.org",
		"name"      : "DHS International",
		"website"   : "http://dhs.org/",
		"protocols" : ["ipv4",]
	}

	# No information about the used update api provided on webpage,
	# grabed from source code of ez-ipudate.
	url = "http://members.dhs.org/nic/hosts"

	def update(self):
		data = {
			"domain"       : self.hostname,
			"ip"           : self.get_address("ipv4"),
			"hostcmd"      : "edit",
			"hostcmdstage" : "2",
			"type"         : "4",
		}

		# Send update to the server.
		response = self.send_request(self.url, username=self.username, password=self.password,
			data=data)

		# Handle success messages.
		if response.code == 200:
			return

		# Handle error codes.
		elif response.code == 401:
			raise DDNSAuthenticationError

		# If we got here, some other update error happened.
		raise DDNSUpdateError


class DDNSProviderDNSpark(DDNSProvider):
	INFO = {
		"handle"    : "dnspark.com",
		"name"      : "DNS Park",
		"website"   : "http://dnspark.com/",
		"protocols" : ["ipv4",]
	}

	# Informations to the used api can be found here:
	# https://dnspark.zendesk.com/entries/31229348-Dynamic-DNS-API-Documentation
	url = "https://control.dnspark.com/api/dynamic/update.php"

	def update(self):
		data = {
			"domain" : self.hostname,
			"ip"     : self.get_address("ipv4"),
		}

		# Send update to the server.
		response = self.send_request(self.url, username=self.username, password=self.password,
			data=data)

		# Get the full response message.
		output = response.read()

		# Handle success messages.
		if output.startswith("ok") or output.startswith("nochange"):
			return

		# Handle error codes.
		if output == "unauth":
			raise DDNSAuthenticationError
		elif output == "abuse":
			raise DDNSAbuseError
		elif output == "blocked":
			raise DDNSBlockedError
		elif output == "nofqdn":
			raise DDNSRequestError(_("No valid FQDN was given."))
		elif output == "nohost":
			raise DDNSRequestError(_("Invalid hostname specified."))
		elif output == "notdyn":
			raise DDNSRequestError(_("Hostname not marked as a dynamic host."))
		elif output == "invalid":
			raise DDNSRequestError(_("Invalid IP address has been sent."))

		# If we got here, some other update error happened.
		raise DDNSUpdateError


class DDNSProviderDtDNS(DDNSProvider):
	INFO = {
		"handle"    : "dtdns.com",
		"name"      : "DtDNS",
		"website"   : "http://dtdns.com/",
		"protocols" : ["ipv4",]
		}

	# Information about the format of the HTTPS request is to be found
	# http://www.dtdns.com/dtsite/updatespec
	url = "https://www.dtdns.com/api/autodns.cfm"

	def update(self):
		data = {
			"ip" : self.get_address("ipv4"),
			"id" : self.hostname,
			"pw" : self.password
		}

		# Send update to the server.
		response = self.send_request(self.url, data=data)

		# Get the full response message.
		output = response.read()

		# Remove all leading and trailing whitespace.
		output = output.strip()

		# Handle success messages.
		if "now points to" in output:
			return

		# Handle error codes.
		if output == "No hostname to update was supplied.":
			raise DDNSRequestError(_("No hostname specified."))

		elif output == "The hostname you supplied is not valid.":
			raise DDNSRequestError(_("Invalid hostname specified."))

		elif output == "The password you supplied is not valid.":
			raise DDNSAuthenticationError

		elif output == "Administration has disabled this account.":
			raise DDNSRequestError(_("Account has been disabled."))

		elif output == "Illegal character in IP.":
			raise DDNSRequestError(_("Invalid IP address has been sent."))

		elif output == "Too many failed requests.":
			raise DDNSRequestError(_("Too many failed requests."))

		# If we got here, some other update error happened.
		raise DDNSUpdateError


class DDNSProviderDynDNS(DDNSProvider):
	INFO = {
		"handle"    : "dyndns.org",
		"name"      : "Dyn",
		"website"   : "http://dyn.com/dns/",
		"protocols" : ["ipv4",]
	}

	# Information about the format of the request is to be found
	# http://http://dyn.com/support/developers/api/perform-update/
	# http://dyn.com/support/developers/api/return-codes/
	url = "https://members.dyndns.org/nic/update"

	def _prepare_request_data(self):
		data = {
			"hostname" : self.hostname,
			"myip"     : self.get_address("ipv4"),
		}

		return data

	def update(self):
		data = self._prepare_request_data()

		# Send update to the server.
		response = self.send_request(self.url, data=data,
			username=self.username, password=self.password)

		# Get the full response message.
		output = response.read()

		# Handle success messages.
		if output.startswith("good") or output.startswith("nochg"):
			return

		# Handle error codes.
		if output == "badauth":
			raise DDNSAuthenticationError
		elif output == "aduse":
			raise DDNSAbuseError
		elif output == "notfqdn":
			raise DDNSRequestError(_("No valid FQDN was given."))
		elif output == "nohost":
			raise DDNSRequestError(_("Specified host does not exist."))
		elif output == "911":
			raise DDNSInternalServerError
		elif output == "dnserr":
			raise DDNSInternalServerError(_("DNS error encountered."))

		# If we got here, some other update error happened.
		raise DDNSUpdateError


class DDNSProviderDynU(DDNSProviderDynDNS):
	INFO = {
		"handle"    : "dynu.com",
		"name"      : "Dynu",
		"website"   : "http://dynu.com/",
		"protocols" : ["ipv6", "ipv4",]
	}


	# Detailed information about the request and response codes
	# are available on the providers webpage.
	# http://dynu.com/Default.aspx?page=dnsapi

	url = "https://api.dynu.com/nic/update"

	def _prepare_request_data(self):
		data = DDNSProviderDynDNS._prepare_request_data(self)

		# This one supports IPv6
		data.update({
			"myipv6"   : self.get_address("ipv6"),
		})

		return data


class DDNSProviderEasyDNS(DDNSProviderDynDNS):
	INFO = {
		"handle"    : "easydns.com",
		"name"      : "EasyDNS",
		"website"   : "http://www.easydns.com/",
		"protocols" : ["ipv4",]
	}

	# There is only some basic documentation provided by the vendor,
	# also searching the web gain very poor results.
	# http://mediawiki.easydns.com/index.php/Dynamic_DNS

	url = "http://api.cp.easydns.com/dyn/tomato.php"


class DDNSProviderFreeDNSAfraidOrg(DDNSProvider):
	INFO = {
		"handle"    : "freedns.afraid.org",
		"name"      : "freedns.afraid.org",
		"website"   : "http://freedns.afraid.org/",
		"protocols" : ["ipv6", "ipv4",]
		}

	# No information about the request or response could be found on the vendor
	# page. All used values have been collected by testing.
	url = "https://freedns.afraid.org/dynamic/update.php"

	@property
	def proto(self):
		return self.get("proto")

	def update(self):
		address = self.get_address(self.proto)

		data = {
			"address" : address,
		}

		# Add auth token to the update url.
		url = "%s?%s" % (self.url, self.token)

		# Send update to the server.
		response = self.send_request(url, data=data)

		if output.startswith("Updated") or "has not changed" in output:
			return

		# Handle error codes.
		if output == "ERROR: Unable to locate this record":
			raise DDNSAuthenticationError
		elif "is an invalid IP address" in output:
			raise DDNSRequestError(_("Invalid IP address has been sent."))


class DDNSProviderLightningWireLabs(DDNSProvider):
	INFO = {
		"handle"    : "dns.lightningwirelabs.com",
		"name"      : "Lightning Wire Labs",
		"website"   : "http://dns.lightningwirelabs.com/",
		"protocols" : ["ipv6", "ipv4",]
	}

	# Information about the format of the HTTPS request is to be found
	# https://dns.lightningwirelabs.com/knowledge-base/api/ddns
	url = "https://dns.lightningwirelabs.com/update"

	def update(self):
		data =  {
			"hostname" : self.hostname,
		}

		# Check if we update an IPv6 address.
		address6 = self.get_address("ipv6")
		if address6:
			data["address6"] = address6

		# Check if we update an IPv4 address.
		address4 = self.get_address("ipv4")
		if address4:
			data["address4"] = address4

		# Raise an error if none address is given.
		if not data.has_key("address6") and not data.has_key("address4"):
			raise DDNSConfigurationError

		# Check if a token has been set.
		if self.token:
			data["token"] = self.token

		# Check for username and password.
		elif self.username and self.password:
			data.update({
				"username" : self.username,
				"password" : self.password,
			})

		# Raise an error if no auth details are given.
		else:
			raise DDNSConfigurationError

		# Send update to the server.
		response = self.send_request(self.url, data=data)

		# Handle success messages.
		if response.code == 200:
			return

		# Handle error codes.
		if response.code == 403:
			raise DDNSAuthenticationError
		elif response.code == 400:
			raise DDNSRequestError

		# If we got here, some other update error happened.
		raise DDNSUpdateError


class DDNSProviderNamecheap(DDNSProvider):
	INFO = {
		"handle"    : "namecheap.com",
		"name"      : "Namecheap",
		"website"   : "http://namecheap.com",
		"protocols" : ["ipv4",]
	}

	# Information about the format of the HTTP request is to be found
	# https://www.namecheap.com/support/knowledgebase/article.aspx/9249/0/nc-dynamic-dns-to-dyndns-adapter
	# https://community.namecheap.com/forums/viewtopic.php?f=6&t=6772

	url = "https://dynamicdns.park-your-domain.com/update"

	def parse_xml(self, document, content):
		# Send input to the parser.
		xmldoc = xml.dom.minidom.parseString(document)

		# Get XML elements by the given content.
		element = xmldoc.getElementsByTagName(content)

		# If no element has been found, we directly can return None.
		if not element:
			return None

		# Only get the first child from an element, even there are more than one.
		firstchild = element[0].firstChild

		# Get the value of the child.
		value = firstchild.nodeValue

		# Return the value.
		return value
		
	def update(self):
		# Namecheap requires the hostname splitted into a host and domain part.
		host, domain = self.hostname.split(".", 1)

		data = {
			"ip"       : self.get_address("ipv4"),
			"password" : self.password,
			"host"     : host,
			"domain"   : domain
		}

		# Send update to the server.
		response = self.send_request(self.url, data=data)

		# Get the full response message.
		output = response.read()

		# Handle success messages.
		if self.parse_xml(output, "IP") == self.get_address("ipv4"):
			return

		# Handle error codes.
		errorcode = self.parse_xml(output, "ResponseNumber")

		if errorcode == "304156":
			raise DDNSAuthenticationError
		elif errorcode == "316153":
			raise DDNSRequestError(_("Domain not found."))
		elif errorcode == "316154":
			raise DDNSRequestError(_("Domain not active."))
		elif errorcode in ("380098", "380099"):
			raise DDNSInternalServerError

		# If we got here, some other update error happened.
		raise DDNSUpdateError


class DDNSProviderNOIP(DDNSProviderDynDNS):
	INFO = {
		"handle"    : "no-ip.com",
		"name"      : "No-IP",
		"website"   : "http://www.no-ip.com/",
		"protocols" : ["ipv4",]
	}

	# Information about the format of the HTTP request is to be found
	# here: http://www.no-ip.com/integrate/request and
	# here: http://www.no-ip.com/integrate/response

	url = "http://dynupdate.no-ip.com/nic/update"

	def _prepare_request_data(self):
		data = {
			"hostname" : self.hostname,
			"address"  : self.get_address("ipv4"),
		}

		return data


class DDNSProviderOVH(DDNSProviderDynDNS):
	INFO = {
		"handle"    : "ovh.com",
		"name"      : "OVH",
		"website"   : "http://www.ovh.com/",
		"protocols" : ["ipv4",]
	}

	# OVH only provides very limited information about how to
	# update a DynDNS host. They only provide the update url
	# on the their german subpage.
	#
	# http://hilfe.ovh.de/DomainDynHost

	url = "https://www.ovh.com/nic/update"

	def _prepare_request_data(self):
		data = DDNSProviderDynDNS._prepare_request_data(self)
		data.update({
			"system" : "dyndns",
		})

		return data


class DDNSProviderRegfish(DDNSProvider):
	INFO = {
		"handle"    : "regfish.com",
		"name"      : "Regfish GmbH",
		"website"   : "http://www.regfish.com/",
		"protocols" : ["ipv6", "ipv4",]
	}

	# A full documentation to the providers api can be found here
	# but is only available in german.
	# https://www.regfish.de/domains/dyndns/dokumentation

	url = "https://dyndns.regfish.de/"

	def update(self):
		data = {
			"fqdn" : self.hostname,
		}

		# Check if we update an IPv6 address.
		address6 = self.get_address("ipv6")
		if address6:
			data["ipv6"] = address6

		# Check if we update an IPv4 address.
		address4 = self.get_address("ipv4")
		if address4:
			data["ipv4"] = address4

		# Raise an error if none address is given.
		if not data.has_key("ipv6") and not data.has_key("ipv4"):
			raise DDNSConfigurationError

		# Check if a token has been set.
		if self.token:
			data["token"] = self.token

		# Raise an error if no token and no useranem and password
		# are given.
		elif not self.username and not self.password:
			raise DDNSConfigurationError(_("No Auth details specified."))

		# HTTP Basic Auth is only allowed if no token is used.
		if self.token:
			# Send update to the server.
			response = self.send_request(self.url, data=data)
		else:
			# Send update to the server.
			response = self.send_request(self.url, username=self.username, password=self.password,
				data=data)

		# Get the full response message.
		output = response.read()

		# Handle success messages.
		if "100" in output or "101" in output:
			return

		# Handle error codes.
		if "401" or "402" in output:
			raise DDNSAuthenticationError
		elif "408" in output:
			raise DDNSRequestError(_("Invalid IPv4 address has been sent."))
		elif "409" in output:
			raise DDNSRequestError(_("Invalid IPv6 address has been sent."))
		elif "412" in output:
			raise DDNSRequestError(_("No valid FQDN was given."))
		elif "414" in output:
			raise DDNSInternalServerError

		# If we got here, some other update error happened.
		raise DDNSUpdateError


class DDNSProviderSelfhost(DDNSProvider):
	INFO = {
		"handle"    : "selfhost.de",
		"name"      : "Selfhost.de",
		"website"   : "http://www.selfhost.de/",
		"protocols" : ["ipv4",],
	}

	url = "https://carol.selfhost.de/update"

	def update(self):
		data = {
			"username" : self.username,
			"password" : self.password,
			"textmodi" : "1",
		}

		response = self.send_request(self.url, data=data)

		match = re.search("status=20(0|4)", response.read())
		if not match:
			raise DDNSUpdateError


class DDNSProviderSPDNS(DDNSProviderDynDNS):
	INFO = {
		"handle"    : "spdns.org",
		"name"      : "SPDNS",
		"website"   : "http://spdns.org/",
		"protocols" : ["ipv4",]
	}

	# Detailed information about request and response codes are provided
	# by the vendor. They are using almost the same mechanism and status
	# codes as dyndns.org so we can inherit all those stuff.
	#
	# http://wiki.securepoint.de/index.php/SPDNS_FAQ
	# http://wiki.securepoint.de/index.php/SPDNS_Update-Tokens

	url = "https://update.spdns.de/nic/update"


<<<<<<< HEAD
class DDNSProviderStrato(DDNSProviderDynDNS):
	INFO = {
		"handle"    : "strato.com",
		"name"      : "Strato AG",
		"website"   : "http:/www.strato.com/",
		"protocols" : ["ipv4",]
	}

	# Information about the request and response can be obtained here:
	# http://www.strato-faq.de/article/671/So-einfach-richten-Sie-DynDNS-f%C3%BCr-Ihre-Domains-ein.html

	url = "https://dyndns.strato.com/nic/update"


class DDNSProviderTwoDNS(DDNSProviderDynDNS):
	INFO = {
		"handle"    : "twodns.de",
		"name"      : "TwoDNS",
		"website"   : "http://www.twodns.de",
		"protocols" : ["ipv4",]
	}

	# Detailed information about the request can be found here
	# http://twodns.de/en/faqs
	# http://twodns.de/en/api

	url = "https://update.twodns.de/update"

	def _prepare_request_data(self):
		data = {
			"ip" : self.get_address("ipv4"),
			"hostname" : self.hostname
		}

		return data
=======
class DDNSProviderUdmedia(DDNSProviderDynDNS):
	INFO = {
		"handle"    : "udmedia.de",
		"name"      : "Udmedia GmbH",
		"website"   : "http://www.udmedia.de",
		"protocols" : ["ipv4",]
	}

	# Information about the request can be found here
	# http://www.udmedia.de/faq/content/47/288/de/wie-lege-ich-einen-dyndns_eintrag-an.html

	url = "https://www.udmedia.de/nic/update"
>>>>>>> 03bdd188


class DDNSProviderVariomedia(DDNSProviderDynDNS):
	INFO = {
		"handle"   : "variomedia.de",
		"name"     : "Variomedia",
		"website"  : "http://www.variomedia.de/",
		"protocols" : ["ipv6", "ipv4",]
	}

	# Detailed information about the request can be found here
	# https://dyndns.variomedia.de/

	url = "https://dyndns.variomedia.de/nic/update"

	@property
	def proto(self):
		return self.get("proto")

	def _prepare_request_data(self):
		data = {
			"hostname" : self.hostname,
			"myip"     : self.get_address(self.proto)
		}

		return data<|MERGE_RESOLUTION|>--- conflicted
+++ resolved
@@ -782,7 +782,6 @@
 	url = "https://update.spdns.de/nic/update"
 
 
-<<<<<<< HEAD
 class DDNSProviderStrato(DDNSProviderDynDNS):
 	INFO = {
 		"handle"    : "strato.com",
@@ -818,7 +817,8 @@
 		}
 
 		return data
-=======
+
+
 class DDNSProviderUdmedia(DDNSProviderDynDNS):
 	INFO = {
 		"handle"    : "udmedia.de",
@@ -831,7 +831,6 @@
 	# http://www.udmedia.de/faq/content/47/288/de/wie-lege-ich-einen-dyndns_eintrag-an.html
 
 	url = "https://www.udmedia.de/nic/update"
->>>>>>> 03bdd188
 
 
 class DDNSProviderVariomedia(DDNSProviderDynDNS):
