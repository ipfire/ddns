#!/usr/bin/python
###############################################################################
#                                                                             #
# ddns - A dynamic DNS client for IPFire                                      #
# Copyright (C) 2012 IPFire development team                                  #
#                                                                             #
# This program is free software: you can redistribute it and/or modify        #
# it under the terms of the GNU General Public License as published by        #
# the Free Software Foundation, either version 3 of the License, or           #
# (at your option) any later version.                                         #
#                                                                             #
# This program is distributed in the hope that it will be useful,             #
# but WITHOUT ANY WARRANTY; without even the implied warranty of              #
# MERCHANTABILITY or FITNESS FOR A PARTICULAR PURPOSE.  See the               #
# GNU General Public License for more details.                                #
#                                                                             #
# You should have received a copy of the GNU General Public License           #
# along with this program.  If not, see <http://www.gnu.org/licenses/>.       #
#                                                                             #
###############################################################################

import datetime
import logging
import os
import subprocess
import urllib2
import xml.dom.minidom

from i18n import _

# Import all possible exception types.
from .errors import *

logger = logging.getLogger("ddns.providers")
logger.propagate = 1

_providers = {}

def get():
	"""
		Returns a dict with all automatically registered providers.
	"""
	return _providers.copy()

class DDNSProvider(object):
	# A short string that uniquely identifies
	# this provider.
	handle = None

	# The full name of the provider.
	name = None

	# A weburl to the homepage of the provider.
	# (Where to register a new account?)
	website = None

	# A list of supported protocols.
	protocols = ("ipv6", "ipv4")

	DEFAULT_SETTINGS = {}

	# holdoff time - Number of days no update is performed unless
	# the IP address has changed.
	holdoff_days = 30

	# holdoff time for update failures - Number of days no update
	# is tried after the last one has failed.
	holdoff_failure_days = 0.5

	# True if the provider is able to remove records, too.
	# Required to remove AAAA records if IPv6 is absent again.
	can_remove_records = True

	# Automatically register all providers.
	class __metaclass__(type):
		def __init__(provider, name, bases, dict):
			type.__init__(provider, name, bases, dict)

			# The main class from which is inherited is not registered
			# as a provider.
			if name == "DDNSProvider":
				return

			if not all((provider.handle, provider.name, provider.website)):
				raise DDNSError(_("Provider is not properly configured"))

			assert not _providers.has_key(provider.handle), \
				"Provider '%s' has already been registered" % provider.handle

			_providers[provider.handle] = provider

	@staticmethod
	def supported():
		"""
			Should be overwritten to check if the system the code is running
			on has all the required tools to support this provider.
		"""
		return True

	def __init__(self, core, **settings):
		self.core = core

		# Copy a set of default settings and
		# update them by those from the configuration file.
		self.settings = self.DEFAULT_SETTINGS.copy()
		self.settings.update(settings)

	def __repr__(self):
		return "<DDNS Provider %s (%s)>" % (self.name, self.handle)

	def __cmp__(self, other):
		return cmp(self.hostname, other.hostname)

	@property
	def db(self):
		return self.core.db

	def get(self, key, default=None):
		"""
			Get a setting from the settings dictionary.
		"""
		return self.settings.get(key, default)

	@property
	def hostname(self):
		"""
			Fast access to the hostname.
		"""
		return self.get("hostname")

	@property
	def username(self):
		"""
			Fast access to the username.
		"""
		return self.get("username")

	@property
	def password(self):
		"""
			Fast access to the password.
		"""
		return self.get("password")

	@property
	def token(self):
		"""
			Fast access to the token.
		"""
		return self.get("token")

	def __call__(self, force=False):
		if force:
			logger.debug(_("Updating %s forced") % self.hostname)

		# Do nothing if the last update has failed or no update is required
		elif self.has_failure or not self.requires_update:
			return

		# Execute the update.
		try:
			self.update()

		# In case of any errors, log the failed request and
		# raise the exception.
		except DDNSError as e:
			self.core.db.log_failure(self.hostname, e)
			raise

		logger.info(_("Dynamic DNS update for %(hostname)s (%(provider)s) successful") % \
			{ "hostname" : self.hostname, "provider" : self.name })
		self.core.db.log_success(self.hostname)

	def update(self):
		for protocol in self.protocols:
			if self.have_address(protocol):
				self.update_protocol(protocol)
			elif self.can_remove_records:
				self.remove_protocol(protocol)

	def update_protocol(self, proto):
		raise NotImplementedError

	def remove_protocol(self, proto):
		if not self.can_remove_records:
			raise RuntimeError, "can_remove_records is enabled, but remove_protocol() not implemented"

		raise NotImplementedError

	@property
	def requires_update(self):
		# If the IP addresses have changed, an update is required
		if self.ip_address_changed(self.protocols):
			logger.debug(_("An update for %(hostname)s (%(provider)s)"
				" is performed because of an IP address change") % \
				{ "hostname" : self.hostname, "provider" : self.name })

			return True

		# If the holdoff time has expired, an update is required, too
		if self.holdoff_time_expired():
			logger.debug(_("An update for %(hostname)s (%(provider)s)"
				" is performed because the holdoff time has expired") % \
				{ "hostname" : self.hostname, "provider" : self.name })

			return True

		# Otherwise, we don't need to perform an update
		logger.debug(_("No update required for %(hostname)s (%(provider)s)") % \
			{ "hostname" : self.hostname, "provider" : self.name })

		return False

	@property
	def has_failure(self):
		"""
			Returns True when the last update has failed and no retry
			should be performed, yet.
		"""
		last_status = self.db.last_update_status(self.hostname)

		# Return False if the last update has not failed.
		if not last_status == "failure":
			return False

		# If there is no holdoff time, we won't update ever again.
		if self.holdoff_failure_days is None:
			logger.warning(_("An update has not been performed because earlier updates failed for %s") \
				% self.hostname)
			logger.warning(_("There will be no retries"))

			return True

		# Determine when the holdoff time ends
		last_update = self.db.last_update(self.hostname, status=last_status)
		holdoff_end = last_update + datetime.timedelta(days=self.holdoff_failure_days)

		now = datetime.datetime.utcnow()
		if now < holdoff_end:
			failure_message = self.db.last_update_failure_message(self.hostname)

			logger.warning(_("An update has not been performed because earlier updates failed for %s") \
				% self.hostname)

			if failure_message:
				logger.warning(_("Last failure message:"))

				for line in failure_message.splitlines():
					logger.warning("  %s" % line)

			logger.warning(_("Further updates will be withheld until %s") % holdoff_end)

			return True

		return False

	def ip_address_changed(self, protos):
		"""
			Returns True if this host is already up to date
			and does not need to change the IP address on the
			name server.
		"""
		for proto in protos:
			addresses = self.core.system.resolve(self.hostname, proto)
			current_address = self.get_address(proto)

			# Handle if the system has not got any IP address from a protocol
			# (i.e. had full dual-stack connectivity which it has not any more)
			if current_address is None:
				# If addresses still exists in the DNS system and if this provider
				# is able to remove records, we will do that.
				if addresses and self.can_remove_records:
					return True

				# Otherwise, we cannot go on...
				continue

			if not current_address in addresses:
				return True

		return False

	def holdoff_time_expired(self):
		"""
			Returns true if the holdoff time has expired
			and the host requires an update
		"""
		# If no holdoff days is defined, we cannot go on
		if not self.holdoff_days:
			return False

		# Get the timestamp of the last successfull update
		last_update = self.db.last_update(self.hostname, status="success")

		# If no timestamp has been recorded, no update has been
		# performed. An update should be performed now.
		if not last_update:
			return True

		# Determine when the holdoff time ends
		holdoff_end = last_update + datetime.timedelta(days=self.holdoff_days)

		now = datetime.datetime.utcnow()

		if now >= holdoff_end:
			logger.debug("The holdoff time has expired for %s" % self.hostname)
			return True
		else:
			logger.debug("Updates for %s are held off until %s" % \
				(self.hostname, holdoff_end))
			return False

	def send_request(self, *args, **kwargs):
		"""
			Proxy connection to the send request
			method.
		"""
		return self.core.system.send_request(*args, **kwargs)

	def get_address(self, proto, default=None):
		"""
			Proxy method to get the current IP address.
		"""
		return self.core.system.get_address(proto) or default

	def have_address(self, proto):
		"""
			Returns True if an IP address for the given protocol
			is known and usable.
		"""
		address = self.get_address(proto)

		if address:
			return True

		return False


class DDNSProtocolDynDNS2(object):
	"""
		This is an abstract class that implements the DynDNS updater
		protocol version 2. As this is a popular way to update dynamic
		DNS records, this class is supposed make the provider classes
		shorter and simpler.
	"""

	# Information about the format of the request is to be found
	# http://dyn.com/support/developers/api/perform-update/
	# http://dyn.com/support/developers/api/return-codes/

	# The DynDNS protocol version 2 does not allow to remove records
	can_remove_records = False

	def prepare_request_data(self, proto):
		data = {
			"hostname" : self.hostname,
			"myip"     : self.get_address(proto),
		}

		return data

	def update_protocol(self, proto):
		data = self.prepare_request_data(proto)

		return self.send_request(data)

	def send_request(self, data):
		# Send update to the server.
		response = DDNSProvider.send_request(self, self.url, data=data,
			username=self.username, password=self.password)

		# Get the full response message.
		output = response.read()

		# Handle success messages.
		if output.startswith("good") or output.startswith("nochg"):
			return

		# Handle error codes.
		if output == "badauth":
			raise DDNSAuthenticationError
		elif output == "abuse":
			raise DDNSAbuseError
		elif output == "notfqdn":
			raise DDNSRequestError(_("No valid FQDN was given."))
		elif output == "nohost":
			raise DDNSRequestError(_("Specified host does not exist."))
		elif output == "911":
			raise DDNSInternalServerError
		elif output == "dnserr":
			raise DDNSInternalServerError(_("DNS error encountered."))
		elif output == "badagent":
			raise DDNSBlockedError

		# If we got here, some other update error happened.
		raise DDNSUpdateError(_("Server response: %s") % output)


class DDNSResponseParserXML(object):
	"""
		This class provides a parser for XML responses which
		will be sent by various providers. This class uses the python
		shipped XML minidom module to walk through the XML tree and return
		a requested element.
        """

	def get_xml_tag_value(self, document, content):
		# Send input to the parser.
		xmldoc = xml.dom.minidom.parseString(document)

		# Get XML elements by the given content.
		element = xmldoc.getElementsByTagName(content)

		# If no element has been found, we directly can return None.
		if not element:
			return None

		# Only get the first child from an element, even there are more than one.
		firstchild = element[0].firstChild

		# Get the value of the child.
		value = firstchild.nodeValue

		# Return the value.
		return value


class DDNSProviderAllInkl(DDNSProvider):
	handle    = "all-inkl.com"
	name      = "All-inkl.com"
	website   = "http://all-inkl.com/"
	protocols = ("ipv4",)

	# There are only information provided by the vendor how to
	# perform an update on a FRITZ Box. Grab requried informations
	# from the net.
	# http://all-inkl.goetze.it/v01/ddns-mit-einfachen-mitteln/

	url = "http://dyndns.kasserver.com"
	can_remove_records = False

	def update(self):
		# There is no additional data required so we directly can
		# send our request.
		response = self.send_request(self.url, username=self.username, password=self.password)

		# Get the full response message.
		output = response.read()

		# Handle success messages.
		if output.startswith("good") or output.startswith("nochg"):
			return

		# If we got here, some other update error happened.
		raise DDNSUpdateError


class DDNSProviderBindNsupdate(DDNSProvider):
	handle  = "nsupdate"
	name    = "BIND nsupdate utility"
	website = "http://en.wikipedia.org/wiki/Nsupdate"

	DEFAULT_TTL = 60

	@staticmethod
	def supported():
		# Search if the nsupdate utility is available
		paths = os.environ.get("PATH")

		for path in paths.split(":"):
			executable = os.path.join(path, "nsupdate")

			if os.path.exists(executable):
				return True

		return False

	def update(self):
		scriptlet = self.__make_scriptlet()

		# -v enables TCP hence we transfer keys and other data that may
		# exceed the size of one packet.
		# -t sets the timeout
		command = ["nsupdate", "-v", "-t", "60"]

		p = subprocess.Popen(command, shell=True,
			stdin=subprocess.PIPE, stdout=subprocess.PIPE, stderr=subprocess.PIPE,
		)
		stdout, stderr = p.communicate(scriptlet)

		if p.returncode == 0:
			return

		raise DDNSError("nsupdate terminated with error code: %s\n  %s" % (p.returncode, stderr))

	def __make_scriptlet(self):
		scriptlet = []

		# Set a different server the update is sent to.
		server = self.get("server", None)
		if server:
			scriptlet.append("server %s" % server)

		# Set the DNS zone the host should be added to.
		zone = self.get("zone", None)
		if zone:
			scriptlet.append("zone %s" % zone)

		key = self.get("key", None)
		if key:
			secret = self.get("secret")

			scriptlet.append("key %s %s" % (key, secret))

		ttl = self.get("ttl", self.DEFAULT_TTL)

		# Perform an update for each supported protocol.
		for rrtype, proto in (("AAAA", "ipv6"), ("A", "ipv4")):
			address = self.get_address(proto)
			if not address:
				continue

			scriptlet.append("update delete %s. %s" % (self.hostname, rrtype))
			scriptlet.append("update add %s. %s %s %s" % \
				(self.hostname, ttl, rrtype, address))

		# Send the actions to the server.
		scriptlet.append("send")
		scriptlet.append("quit")

		logger.debug(_("Scriptlet:"))
		for line in scriptlet:
			# Masquerade the line with the secret key.
			if line.startswith("key"):
				line = "key **** ****"

			logger.debug("  %s" % line)

		return "\n".join(scriptlet)


class DDNSProviderChangeIP(DDNSProvider):
	handle    = "changeip.com"
	name      = "ChangeIP.com"
	website   = "https://changeip.com"
	protocols = ("ipv4",)

	# Detailed information about the update api can be found here.
	# http://www.changeip.com/accounts/knowledgebase.php?action=displayarticle&id=34

	url = "https://nic.changeip.com/nic/update"
	can_remove_records = False

	def update_protocol(self, proto):
		data = {
			"hostname" : self.hostname,
			"myip"     : self.get_address(proto),
		}

		# Send update to the server.
		try:
			response = self.send_request(self.url, username=self.username, password=self.password,
				data=data)

		# Handle error codes.
		except urllib2.HTTPError, e:
			if e.code == 422:
				raise DDNSRequestError(_("Domain not found."))

			raise

		# Handle success message.
		if response.code == 200:
			return

		# If we got here, some other update error happened.
		raise DDNSUpdateError(_("Server response: %s") % output)


class DDNSProviderDDNSS(DDNSProvider):
	handle    = "ddnss.de"
	name      = "DDNSS"
	website   = "http://www.ddnss.de"
	protocols = ("ipv4",)

	# Detailed information about how to send the update request and possible response
	# codes can be obtained from here.
	# http://www.ddnss.de/info.php
	# http://www.megacomputing.de/2014/08/dyndns-service-response-time/#more-919

	url = "http://www.ddnss.de/upd.php"
	can_remove_records = False

	def update_protocol(self, proto):
		data = {
			"ip"   : self.get_address(proto),
			"host" : self.hostname,
		}

		# Check if a token has been set.
		if self.token:
			data["key"] = self.token

		# Check if username and hostname are given.
		elif self.username and self.password:
			data.update({
				"user" : self.username,
				"pwd"  : self.password,
			})

		# Raise an error if no auth details are given.
		else:
			raise DDNSConfigurationError

		# Send update to the server.
		response = self.send_request(self.url, data=data)

		# This provider sends the response code as part of the header.
		header = response.info()

		# Get status information from the header.
		output = header.getheader('ddnss-response')

		# Handle success messages.
		if output == "good" or output == "nochg":
			return

		# Handle error codes.
		if output == "badauth":
			raise DDNSAuthenticationError
		elif output == "notfqdn":
			raise DDNSRequestError(_("No valid FQDN was given."))
		elif output == "nohost":
			raise DDNSRequestError(_("Specified host does not exist."))
		elif output == "911":
			raise DDNSInternalServerError
		elif output == "dnserr":
			raise DDNSInternalServerError(_("DNS error encountered."))
		elif output == "disabled":
			raise DDNSRequestError(_("Account disabled or locked."))

		# If we got here, some other update error happened.
		raise DDNSUpdateError


class DDNSProviderDHS(DDNSProvider):
	handle    = "dhs.org"
	name      = "DHS International"
	website   = "http://dhs.org/"
	protocols = ("ipv4",)

	# No information about the used update api provided on webpage,
	# grabed from source code of ez-ipudate.

	url = "http://members.dhs.org/nic/hosts"
	can_remove_records = False

	def update_protocol(self, proto):
		data = {
			"domain"       : self.hostname,
			"ip"           : self.get_address(proto),
			"hostcmd"      : "edit",
			"hostcmdstage" : "2",
			"type"         : "4",
		}

		# Send update to the server.
		response = self.send_request(self.url, username=self.username, password=self.password,
			data=data)

		# Handle success messages.
		if response.code == 200:
			return

		# If we got here, some other update error happened.
		raise DDNSUpdateError


class DDNSProviderDNSpark(DDNSProvider):
	handle    = "dnspark.com"
	name      = "DNS Park"
	website   = "http://dnspark.com/"
	protocols = ("ipv4",)

	# Informations to the used api can be found here:
	# https://dnspark.zendesk.com/entries/31229348-Dynamic-DNS-API-Documentation

	url = "https://control.dnspark.com/api/dynamic/update.php"
	can_remove_records = False

	def update_protocol(self, proto):
		data = {
			"domain" : self.hostname,
			"ip"     : self.get_address(proto),
		}

		# Send update to the server.
		response = self.send_request(self.url, username=self.username, password=self.password,
			data=data)

		# Get the full response message.
		output = response.read()

		# Handle success messages.
		if output.startswith("ok") or output.startswith("nochange"):
			return

		# Handle error codes.
		if output == "unauth":
			raise DDNSAuthenticationError
		elif output == "abuse":
			raise DDNSAbuseError
		elif output == "blocked":
			raise DDNSBlockedError
		elif output == "nofqdn":
			raise DDNSRequestError(_("No valid FQDN was given."))
		elif output == "nohost":
			raise DDNSRequestError(_("Invalid hostname specified."))
		elif output == "notdyn":
			raise DDNSRequestError(_("Hostname not marked as a dynamic host."))
		elif output == "invalid":
			raise DDNSRequestError(_("Invalid IP address has been sent."))

		# If we got here, some other update error happened.
		raise DDNSUpdateError


class DDNSProviderDtDNS(DDNSProvider):
	handle    = "dtdns.com"
	name      = "DtDNS"
	website   = "http://dtdns.com/"
	protocols = ("ipv4",)

	# Information about the format of the HTTPS request is to be found
	# http://www.dtdns.com/dtsite/updatespec

	url = "https://www.dtdns.com/api/autodns.cfm"
	can_remove_records = False

	def update_protocol(self, proto):
		data = {
			"ip" : self.get_address(proto),
			"id" : self.hostname,
			"pw" : self.password
		}

		# Send update to the server.
		response = self.send_request(self.url, data=data)

		# Get the full response message.
		output = response.read()

		# Remove all leading and trailing whitespace.
		output = output.strip()

		# Handle success messages.
		if "now points to" in output:
			return

		# Handle error codes.
		if output == "No hostname to update was supplied.":
			raise DDNSRequestError(_("No hostname specified."))

		elif output == "The hostname you supplied is not valid.":
			raise DDNSRequestError(_("Invalid hostname specified."))

		elif output == "The password you supplied is not valid.":
			raise DDNSAuthenticationError

		elif output == "Administration has disabled this account.":
			raise DDNSRequestError(_("Account has been disabled."))

		elif output == "Illegal character in IP.":
			raise DDNSRequestError(_("Invalid IP address has been sent."))

		elif output == "Too many failed requests.":
			raise DDNSRequestError(_("Too many failed requests."))

		# If we got here, some other update error happened.
		raise DDNSUpdateError


class DDNSProviderDynDNS(DDNSProtocolDynDNS2, DDNSProvider):
	handle    = "dyndns.org"
	name      = "Dyn"
	website   = "http://dyn.com/dns/"
	protocols = ("ipv4",)

	# Information about the format of the request is to be found
	# http://http://dyn.com/support/developers/api/perform-update/
	# http://dyn.com/support/developers/api/return-codes/

	url = "https://members.dyndns.org/nic/update"


class DDNSProviderDynU(DDNSProtocolDynDNS2, DDNSProvider):
	handle    = "dynu.com"
	name      = "Dynu"
	website   = "http://dynu.com/"
	protocols = ("ipv6", "ipv4",)

	# Detailed information about the request and response codes
	# are available on the providers webpage.
	# http://dynu.com/Default.aspx?page=dnsapi

	url = "https://api.dynu.com/nic/update"

	# DynU sends the IPv6 and IPv4 address in one request

	def update(self):
		data = DDNSProtocolDynDNS2.prepare_request_data(self, "ipv4")

		# This one supports IPv6
		myipv6 = self.get_address("ipv6")

		# Add update information if we have an IPv6 address.
		if myipv6:
			data["myipv6"] = myipv6

		self.send_request(data)


class DDNSProviderEasyDNS(DDNSProvider):
	handle    = "easydns.com"
	name      = "EasyDNS"
	website   = "http://www.easydns.com/"
	protocols = ("ipv4",)

	# Detailed information about the request and response codes
	# (API 1.3) are available on the providers webpage.
	# https://fusion.easydns.com/index.php?/Knowledgebase/Article/View/102/7/dynamic-dns

	url = "http://api.cp.easydns.com/dyn/tomato.php"

	def update_protocol(self, proto):
		data = {
			"myip"     : self.get_address(proto, "-"),
			"hostname" : self.hostname,
		}

		# Send update to the server.
		response = self.send_request(self.url, data=data,
			username=self.username, password=self.password)

		# Get the full response message.
		output = response.read()

		# Remove all leading and trailing whitespace.
		output = output.strip()

		# Handle success messages.
		if output.startswith("NOERROR"):
			return

		# Handle error codes.
		if output.startswith("NOACCESS"):
			raise DDNSAuthenticationError

		elif output.startswith("NOSERVICE"):
			raise DDNSRequestError(_("Dynamic DNS is not turned on for this domain."))

		elif output.startswith("ILLEGAL INPUT"):
			raise DDNSRequestError(_("Invalid data has been sent."))

		elif output.startswith("TOOSOON"):
			raise DDNSRequestError(_("Too frequent update requests have been sent."))

		# If we got here, some other update error happened.
		raise DDNSUpdateError


class DDNSProviderDomopoli(DDNSProtocolDynDNS2, DDNSProvider):
	handle    = "domopoli.de"
	name      = "domopoli.de"
	website   = "http://domopoli.de/"
	protocols = ("ipv4",)

	# https://www.domopoli.de/?page=howto#DynDns_start

	url = "http://dyndns.domopoli.de/nic/update"


class DDNSProviderDynsNet(DDNSProvider):
	handle    = "dyns.net"
	name      = "DyNS"
	website   = "http://www.dyns.net/"
	protocols = ("ipv4",)
	can_remove_records = False

	# There is very detailed informatio about how to send the update request and
	# the possible response codes. (Currently we are using the v1.1 proto)
	# http://www.dyns.net/documentation/technical/protocol/

	url = "http://www.dyns.net/postscript011.php"

	def update_protocol(self, proto):
		data = {
			"ip"       : self.get_address(proto),
			"host"     : self.hostname,
			"username" : self.username,
			"password" : self.password,
		}

		# Send update to the server.
		response = self.send_request(self.url, data=data)

		# Get the full response message.
		output = response.read()

		# Handle success messages.
		if output.startswith("200"):
			return

		# Handle error codes.
		if output.startswith("400"):
			raise DDNSRequestError(_("Malformed request has been sent."))
		elif output.startswith("401"):
			raise DDNSAuthenticationError
		elif output.startswith("402"):
			raise DDNSRequestError(_("Too frequent update requests have been sent."))
		elif output.startswith("403"):
			raise DDNSInternalServerError

		# If we got here, some other update error happened.
		raise DDNSUpdateError(_("Server response: %s") % output) 


class DDNSProviderEnomCom(DDNSResponseParserXML, DDNSProvider):
	handle    = "enom.com"
	name      = "eNom Inc."
	website   = "http://www.enom.com/"
	protocols = ("ipv4",)

	# There are very detailed information about how to send an update request and
	# the respone codes.
	# http://www.enom.com/APICommandCatalog/

	url = "https://dynamic.name-services.com/interface.asp"
	can_remove_records = False

	def update_protocol(self, proto):
		data = {
			"command"        : "setdnshost",
			"responsetype"   : "xml",
			"address"        : self.get_address(proto),
			"domainpassword" : self.password,
			"zone"           : self.hostname
		}

		# Send update to the server.
		response = self.send_request(self.url, data=data)

		# Get the full response message.
		output = response.read()

		# Handle success messages.
		if self.get_xml_tag_value(output, "ErrCount") == "0":
			return

		# Handle error codes.
		errorcode = self.get_xml_tag_value(output, "ResponseNumber")

		if errorcode == "304155":
			raise DDNSAuthenticationError
		elif errorcode == "304153":
			raise DDNSRequestError(_("Domain not found."))

		# If we got here, some other update error happened.
		raise DDNSUpdateError


class DDNSProviderEntryDNS(DDNSProvider):
	handle    = "entrydns.net"
	name      = "EntryDNS"
	website   = "http://entrydns.net/"
	protocols = ("ipv4",)

	# Some very tiny details about their so called "Simple API" can be found
	# here: https://entrydns.net/help
	url = "https://entrydns.net/records/modify"
	can_remove_records = False

	def update_protocol(self, proto):
		data = {
			"ip" : self.get_address(proto),
		}

		# Add auth token to the update url.
		url = "%s/%s" % (self.url, self.token)

		# Send update to the server.
		try:
			response = self.send_request(url, data=data)

		# Handle error codes
		except urllib2.HTTPError, e:
			if e.code == 404:
				raise DDNSAuthenticationError

			elif e.code == 422:
				raise DDNSRequestError(_("An invalid IP address was submitted"))

			raise

		# Handle success messages.
		if response.code == 200:
			return

		# If we got here, some other update error happened.
		raise DDNSUpdateError


class DDNSProviderFreeDNSAfraidOrg(DDNSProvider):
	handle    = "freedns.afraid.org"
	name      = "freedns.afraid.org"
	website   = "http://freedns.afraid.org/"

	# No information about the request or response could be found on the vendor
	# page. All used values have been collected by testing.
	url = "https://freedns.afraid.org/dynamic/update.php"
	can_remove_records = False

	def update_protocol(self, proto):
		data = {
			"address" : self.get_address(proto),
		}

		# Add auth token to the update url.
		url = "%s?%s" % (self.url, self.token)

		# Send update to the server.
		response = self.send_request(url, data=data)

		# Get the full response message.
		output = response.read()

		# Handle success messages.
		if output.startswith("Updated") or "has not changed" in output:
			return

		# Handle error codes.
		if output == "ERROR: Unable to locate this record":
			raise DDNSAuthenticationError
		elif "is an invalid IP address" in output:
			raise DDNSRequestError(_("Invalid IP address has been sent."))

		# If we got here, some other update error happened.
		raise DDNSUpdateError


class DDNSProviderLightningWireLabs(DDNSProvider):
	handle    = "dns.lightningwirelabs.com"
	name      = "Lightning Wire Labs DNS Service"
	website   = "http://dns.lightningwirelabs.com/"

	# Information about the format of the HTTPS request is to be found
	# https://dns.lightningwirelabs.com/knowledge-base/api/ddns

	url = "https://dns.lightningwirelabs.com/update"

	def update(self):
		data =  {
			"hostname" : self.hostname,
			"address6" : self.get_address("ipv6", "-"),
			"address4" : self.get_address("ipv4", "-"),
		}

		# Check if a token has been set.
		if self.token:
			data["token"] = self.token

		# Check for username and password.
		elif self.username and self.password:
			data.update({
				"username" : self.username,
				"password" : self.password,
			})

		# Raise an error if no auth details are given.
		else:
			raise DDNSConfigurationError

		# Send update to the server.
		response = self.send_request(self.url, data=data)

		# Handle success messages.
		if response.code == 200:
			return

		# If we got here, some other update error happened.
		raise DDNSUpdateError


class DDNSProviderMyOnlinePortal(DDNSProtocolDynDNS2, DDNSProvider):
	handle    = "myonlineportal.net"
	name      = "myonlineportal.net"
	website   = "https:/myonlineportal.net/"

	# Information about the request and response can be obtained here:
	# https://myonlineportal.net/howto_dyndns

	url = "https://myonlineportal.net/updateddns"

	def prepare_request_data(self, proto):
		data = {
			"hostname" : self.hostname,
			"ip"     : self.get_address(proto),
		}

		return data


class DDNSProviderNamecheap(DDNSResponseParserXML, DDNSProvider):
	handle    = "namecheap.com"
	name      = "Namecheap"
	website   = "http://namecheap.com"
	protocols = ("ipv4",)

	# Information about the format of the HTTP request is to be found
	# https://www.namecheap.com/support/knowledgebase/article.aspx/9249/0/nc-dynamic-dns-to-dyndns-adapter
	# https://community.namecheap.com/forums/viewtopic.php?f=6&t=6772

	url = "https://dynamicdns.park-your-domain.com/update"
	can_remove_records = False

	def update_protocol(self, proto):
		# Namecheap requires the hostname splitted into a host and domain part.
		host, domain = self.hostname.split(".", 1)

		data = {
			"ip"       : self.get_address(proto),
			"password" : self.password,
			"host"     : host,
			"domain"   : domain
		}

		# Send update to the server.
		response = self.send_request(self.url, data=data)

		# Get the full response message.
		output = response.read()

		# Handle success messages.
		if self.get_xml_tag_value(output, "IP") == address:
			return

		# Handle error codes.
		errorcode = self.get_xml_tag_value(output, "ResponseNumber")

		if errorcode == "304156":
			raise DDNSAuthenticationError
		elif errorcode == "316153":
			raise DDNSRequestError(_("Domain not found."))
		elif errorcode == "316154":
			raise DDNSRequestError(_("Domain not active."))
		elif errorcode in ("380098", "380099"):
			raise DDNSInternalServerError

		# If we got here, some other update error happened.
		raise DDNSUpdateError


class DDNSProviderNOIP(DDNSProtocolDynDNS2, DDNSProvider):
	handle    = "no-ip.com"
	name      = "No-IP"
	website   = "http://www.no-ip.com/"
	protocols = ("ipv4",)

	# Information about the format of the HTTP request is to be found
	# here: http://www.no-ip.com/integrate/request and
	# here: http://www.no-ip.com/integrate/response

	url = "http://dynupdate.no-ip.com/nic/update"

	def prepare_request_data(self, proto):
		assert proto == "ipv4"

		data = {
			"hostname" : self.hostname,
			"address"  : self.get_address(proto),
		}

		return data


class DDNSProviderNsupdateINFO(DDNSProtocolDynDNS2, DDNSProvider):
	handle    = "nsupdate.info"
	name      = "nsupdate.info"
	website   = "http://nsupdate.info/"
	protocols = ("ipv6", "ipv4",)

	# Information about the format of the HTTP request can be found
	# after login on the provider user interface and here:
	# http://nsupdateinfo.readthedocs.org/en/latest/user.html

	url = "https://nsupdate.info/nic/update"

	# TODO nsupdate.info can actually do this, but the functionality
	# has not been implemented here, yet.
	can_remove_records = False

	# After a failed update, there will be no retries
	# https://bugzilla.ipfire.org/show_bug.cgi?id=10603
	holdoff_failure_days = None

	# Nsupdate.info uses the hostname as user part for the HTTP basic auth,
	# and for the password a so called secret.
	@property
	def username(self):
		return self.get("hostname")

	@property
	def password(self):
		return self.token or self.get("secret")

	def prepare_request_data(self, proto):
		data = {
			"myip" : self.get_address(proto),
		}

		return data


class DDNSProviderOpenDNS(DDNSProtocolDynDNS2, DDNSProvider):
	handle    = "opendns.com"
	name      = "OpenDNS"
	website   = "http://www.opendns.com"

	# Detailed information about the update request and possible
	# response codes can be obtained from here:
	# https://support.opendns.com/entries/23891440

	url = "https://updates.opendns.com/nic/update"

	def prepare_request_data(self, proto):
		data = {
			"hostname" : self.hostname,
			"myip"     : self.get_address(proto),
		}

		return data


class DDNSProviderOVH(DDNSProtocolDynDNS2, DDNSProvider):
	handle    = "ovh.com"
	name      = "OVH"
	website   = "http://www.ovh.com/"
	protocols = ("ipv4",)

	# OVH only provides very limited information about how to
	# update a DynDNS host. They only provide the update url
	# on the their german subpage.
	#
	# http://hilfe.ovh.de/DomainDynHost

	url = "https://www.ovh.com/nic/update"

	def prepare_request_data(self, proto):
		data = DDNSProtocolDynDNS2.prepare_request_data(self, proto)
		data.update({
			"system" : "dyndns",
		})

		return data


class DDNSProviderRegfish(DDNSProvider):
	handle  = "regfish.com"
	name    = "Regfish GmbH"
	website = "http://www.regfish.com/"

	# A full documentation to the providers api can be found here
	# but is only available in german.
	# https://www.regfish.de/domains/dyndns/dokumentation

	url = "https://dyndns.regfish.de/"
	can_remove_records = False

	def update(self):
		data = {
			"fqdn" : self.hostname,
		}

		# Check if we update an IPv6 address.
		address6 = self.get_address("ipv6")
		if address6:
			data["ipv6"] = address6

		# Check if we update an IPv4 address.
		address4 = self.get_address("ipv4")
		if address4:
			data["ipv4"] = address4

		# Raise an error if none address is given.
		if not data.has_key("ipv6") and not data.has_key("ipv4"):
			raise DDNSConfigurationError

		# Check if a token has been set.
		if self.token:
			data["token"] = self.token

		# Raise an error if no token and no useranem and password
		# are given.
		elif not self.username and not self.password:
			raise DDNSConfigurationError(_("No Auth details specified."))

		# HTTP Basic Auth is only allowed if no token is used.
		if self.token:
			# Send update to the server.
			response = self.send_request(self.url, data=data)
		else:
			# Send update to the server.
			response = self.send_request(self.url, username=self.username, password=self.password,
				data=data)

		# Get the full response message.
		output = response.read()

		# Handle success messages.
		if "100" in output or "101" in output:
			return

		# Handle error codes.
		if "401" or "402" in output:
			raise DDNSAuthenticationError
		elif "408" in output:
			raise DDNSRequestError(_("Invalid IPv4 address has been sent."))
		elif "409" in output:
			raise DDNSRequestError(_("Invalid IPv6 address has been sent."))
		elif "412" in output:
			raise DDNSRequestError(_("No valid FQDN was given."))
		elif "414" in output:
			raise DDNSInternalServerError

		# If we got here, some other update error happened.
		raise DDNSUpdateError


class DDNSProviderSelfhost(DDNSProtocolDynDNS2, DDNSProvider):
	handle    = "selfhost.de"
	name      = "Selfhost.de"
	website   = "http://www.selfhost.de/"
	protocols = ("ipv4",)

	url = "https://carol.selfhost.de/nic/update"

	def prepare_request_data(self, proto):
		data = DDNSProtocolDynDNS2.prepare_request_data(self, proto)
		data.update({
			"hostname" : "1",
		})

		return data


class DDNSProviderSPDNS(DDNSProtocolDynDNS2, DDNSProvider):
	handle    = "spdns.org"
	name      = "SPDNS"
	website   = "http://spdns.org/"

	# Detailed information about request and response codes are provided
	# by the vendor. They are using almost the same mechanism and status
	# codes as dyndns.org so we can inherit all those stuff.
	#
	# http://wiki.securepoint.de/index.php/SPDNS_FAQ
	# http://wiki.securepoint.de/index.php/SPDNS_Update-Tokens

	url = "https://update.spdns.de/nic/update"

	@property
	def username(self):
		return self.get("username") or self.hostname

	@property
	def password(self):
		return self.get("password") or self.token


class DDNSProviderStrato(DDNSProtocolDynDNS2, DDNSProvider):
	handle    = "strato.com"
	name      = "Strato AG"
	website   = "http:/www.strato.com/"
	protocols = ("ipv4",)

	# Information about the request and response can be obtained here:
	# http://www.strato-faq.de/article/671/So-einfach-richten-Sie-DynDNS-f%C3%BCr-Ihre-Domains-ein.html

	url = "https://dyndns.strato.com/nic/update"


class DDNSProviderTwoDNS(DDNSProtocolDynDNS2, DDNSProvider):
	handle    = "twodns.de"
	name      = "TwoDNS"
	website   = "http://www.twodns.de"
	protocols = ("ipv4",)

	# Detailed information about the request can be found here
	# http://twodns.de/en/faqs
	# http://twodns.de/en/api

	url = "https://update.twodns.de/update"

	def prepare_request_data(self, proto):
		assert proto == "ipv4"

		data = {
			"ip"       : self.get_address(proto),
			"hostname" : self.hostname
		}

		return data


class DDNSProviderUdmedia(DDNSProtocolDynDNS2, DDNSProvider):
	handle    = "udmedia.de"
	name      = "Udmedia GmbH"
	website   = "http://www.udmedia.de"
	protocols = ("ipv4",)

	# Information about the request can be found here
	# http://www.udmedia.de/faq/content/47/288/de/wie-lege-ich-einen-dyndns_eintrag-an.html

	url = "https://www.udmedia.de/nic/update"


class DDNSProviderVariomedia(DDNSProtocolDynDNS2, DDNSProvider):
	handle    = "variomedia.de"
	name      = "Variomedia"
	website   = "http://www.variomedia.de/"
	protocols = ("ipv6", "ipv4",)

	# Detailed information about the request can be found here
	# https://dyndns.variomedia.de/

	url = "https://dyndns.variomedia.de/nic/update"

	def prepare_request_data(self, proto):
		data = {
			"hostname" : self.hostname,
			"myip"     : self.get_address(proto),
		}

		return data


<<<<<<< HEAD
class DDNSProviderXLhost(DDNSProtocolDynDNS2, DDNSProvider):
        handle    = "xlhost.de"
        name	  = "XLhost"
        website   = "http://xlhost.de/"
        protocols = ("ipv4",)

        # Information about the format of the HTTP request is to be found
        # here: https://xlhost.de/faq/index_html?topicId=CQA2ELIPO4SQ

        url = "https://nsupdate.xlhost.de/"

        def _prepare_request_data(self):
                data = {
                       	"hostname" : self.hostname,
                        "address"  : self.get_address("ipv4"),
                }

                return data


class DDNSProviderZoneedit(DDNSProtocolDynDNS2, DDNSProvider):
=======
class DDNSProviderZoneedit(DDNSProvider):
>>>>>>> f1332a16
	handle    = "zoneedit.com"
	name      = "Zoneedit"
	website   = "http://www.zoneedit.com"
	protocols = ("ipv4",)

	# Detailed information about the request and the response codes can be
	# obtained here:
	# http://www.zoneedit.com/doc/api/other.html
	# http://www.zoneedit.com/faq.html

	url = "https://dynamic.zoneedit.com/auth/dynamic.html"

	def update_protocol(self, proto):
		data = {
			"dnsto" : self.get_address(proto),
			"host"  : self.hostname
		}

		# Send update to the server.
		response = self.send_request(self.url, username=self.username, password=self.password,
			data=data)

		# Get the full response message.
		output = response.read()

		# Handle success messages.
		if output.startswith("<SUCCESS"):
			return

		# Handle error codes.
		if output.startswith("invalid login"):
			raise DDNSAuthenticationError
		elif output.startswith("<ERROR CODE=\"704\""):
			raise DDNSRequestError(_("No valid FQDN was given.")) 
		elif output.startswith("<ERROR CODE=\"702\""):
			raise DDNSInternalServerError

		# If we got here, some other update error happened.
		raise DDNSUpdateError


class DDNSProviderZZZZ(DDNSProvider):
	handle    = "zzzz.io"
	name      = "zzzz"
	website   = "https://zzzz.io"
	protocols = ("ipv6", "ipv4",)

	# Detailed information about the update request can be found here:
	# https://zzzz.io/faq/

	# Details about the possible response codes have been provided in the bugtracker:
	# https://bugzilla.ipfire.org/show_bug.cgi?id=10584#c2

	url = "https://zzzz.io/api/v1/update"
	can_remove_records = False

	def update_protocol(self, proto):
		data = {
			"ip"    : self.get_address(proto),
			"token" : self.token,
		}

		if proto == "ipv6":
			data["type"] = "aaaa"

		# zzzz uses the host from the full hostname as part
		# of the update url.
		host, domain = self.hostname.split(".", 1)

		# Add host value to the update url.
		url = "%s/%s" % (self.url, host)

		# Send update to the server.
		try:
			response = self.send_request(url, data=data)

		# Handle error codes.
		except DDNSNotFound:
			raise DDNSRequestError(_("Invalid hostname specified"))

		# Handle success messages.
		if response.code == 200:
			return

		# If we got here, some other update error happened.
		raise DDNSUpdateError<|MERGE_RESOLUTION|>--- conflicted
+++ resolved
@@ -1443,7 +1443,6 @@
 		return data
 
 
-<<<<<<< HEAD
 class DDNSProviderXLhost(DDNSProtocolDynDNS2, DDNSProvider):
         handle    = "xlhost.de"
         name	  = "XLhost"
@@ -1458,16 +1457,13 @@
         def _prepare_request_data(self):
                 data = {
                        	"hostname" : self.hostname,
-                        "address"  : self.get_address("ipv4"),
+                        "myip"     : self.get_address("ipv4"),
                 }
 
                 return data
 
 
-class DDNSProviderZoneedit(DDNSProtocolDynDNS2, DDNSProvider):
-=======
 class DDNSProviderZoneedit(DDNSProvider):
->>>>>>> f1332a16
 	handle    = "zoneedit.com"
 	name      = "Zoneedit"
 	website   = "http://www.zoneedit.com"
