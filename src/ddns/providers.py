--- conflicted
+++ resolved
@@ -782,7 +782,6 @@
 	url = "https://update.spdns.de/nic/update"
 
 
-<<<<<<< HEAD
 class DDNSProviderStrato(DDNSProviderDynDNS):
 	INFO = {
 		"handle"    : "strato.com",
@@ -795,7 +794,8 @@
 	# http://www.strato-faq.de/article/671/So-einfach-richten-Sie-DynDNS-f%C3%BCr-Ihre-Domains-ein.html
 
 	url = "https://dyndns.strato.com/nic/update"
-=======
+
+
 class DDNSProviderTwoDNS(DDNSProviderDynDNS):
 	INFO = {
 		"handle"    : "twodns.de",
@@ -817,7 +817,6 @@
 		}
 
 		return data
->>>>>>> a6183090
 
 
 class DDNSProviderVariomedia(DDNSProviderDynDNS):
